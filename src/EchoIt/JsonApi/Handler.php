--- conflicted
+++ resolved
@@ -537,7 +537,6 @@
     }
 
     /**
-<<<<<<< HEAD
      * Identify is a linkage object is valid
      *
      * @param  Array  $array passed linkage object
@@ -652,7 +651,9 @@
             }
         }
         return $links;
-=======
+    }
+
+    /**
      * Validates passed data against a model
      * Validation performed safely and only if model provides rules
      *
@@ -677,7 +678,6 @@
             BaseResponse::HTTP_BAD_REQUEST,
             $validationResponse
         );
->>>>>>> 28c50f2b
     }
 
     /**
@@ -689,13 +689,9 @@
      */
     public function handlePostDefault($model)
     {
-<<<<<<< HEAD
         $values = $this->request->parseData($model->getResourceType());
-=======
-        $values = $this->parseRequestContent($request->content, $model->getResourceType());
         $this->validateModelData($model, $values);
 
->>>>>>> 28c50f2b
         $model->fill($values);
 
         $links = $this->request->parseLinks($model->getResourceType());
