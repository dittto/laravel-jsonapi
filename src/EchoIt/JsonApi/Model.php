<?php namespace EchoIt\JsonApi;

use Illuminate\Database\Eloquent\Collection;
use Illuminate\Database\Eloquent\Model as BaseModel;

/**
 * This class is used to extend models from, that will be exposed through
 * a JSON API.
 *
 * @author Ronni Egeriis Persson <ronni@egeriis.me>
 */
class Model extends \Eloquent
{
    /**
     * Let's guard these fields per default
     *
     * @var array
     */
    protected $guarded = ['id', 'created_at', 'updated_at'];

    /**
     * Convert the model instance to an array. This method overrides that of
     * Eloquent to prevent relations to be serialize into output array.
     *
     * @return array
     */
    public function toArray()
    {
        $relations = [];
        foreach ($this->getArrayableRelations() as $relation => $value) {
            if (in_array($relation, $this->hidden)) {
                continue;
            }

            if ($value instanceof BaseModel) {
<<<<<<< HEAD
                $relations[$relation] = $value->getKey ();
=======
                $relations[$relation] = array('id' => $value->getKey(), 'type' => $value->getTable());
>>>>>>> 80704718
            } elseif ($value instanceof Collection) {
                $relation = \str_plural($relation);
                $items = [];
                foreach ($value as $item) {
                    $items[] = array('id' => $item->getKey(), 'type' => $item->getTable());
                }
                $relations[$relation] = $items;
            }
        }
        
        //add type parameter
        $attributes = $this->attributesToArray();
        $attributes['type'] = $this->getTable();

        if (! count($relations)) {
            return $attributes;
        }

        return array_merge(
            $attributes,
            [ 'links' => $relations ]
        );
    }
}<|MERGE_RESOLUTION|>--- conflicted
+++ resolved
@@ -33,11 +33,7 @@
             }
 
             if ($value instanceof BaseModel) {
-<<<<<<< HEAD
-                $relations[$relation] = $value->getKey ();
-=======
                 $relations[$relation] = array('id' => $value->getKey(), 'type' => $value->getTable());
->>>>>>> 80704718
             } elseif ($value instanceof Collection) {
                 $relation = \str_plural($relation);
                 $items = [];
@@ -47,7 +43,7 @@
                 $relations[$relation] = $items;
             }
         }
-        
+
         //add type parameter
         $attributes = $this->attributesToArray();
         $attributes['type'] = $this->getTable();
