--- conflicted
+++ resolved
@@ -210,7 +210,6 @@
             }
         }
 
-<<<<<<< HEAD
         //add type parameter
         $model_attributes = $this->attributesToArray();
         unset($model_attributes[$this->primaryKey]);
@@ -220,11 +219,6 @@
             'type'       => $this->getResourceType(),
             'attributes' => $model_attributes
         ];
-=======
-        // add type parameter
-        $attributes = $this->attributesToArray();
-        $attributes['type'] = $this->getResourceType();
->>>>>>> 28c50f2b
 
         if (! count($relations)) {
             return $attributes;
